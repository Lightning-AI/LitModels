import os
import platform
from contextlib import redirect_stdout
from io import StringIO
from typing import Optional

import pytest
import torch
from lightning_sdk import Teamspace
from lightning_sdk.lightning_cloud.rest_client import GridRestClient
from lightning_sdk.utils.resolve import _resolve_teamspace

from litmodels import download_model, upload_model
from litmodels.integrations.duplicate import duplicate_hf_model
from litmodels.integrations.mixins import PickleRegistryMixin, PyTorchRegistryMixin
from litmodels.io.cloud import _list_available_teamspaces
from tests.integrations import (
    _SKIP_IF_LIGHTNING_BELLOW_2_5_1,
    _SKIP_IF_PYTORCHLIGHTNING_BELLOW_2_5_1,
    LIT_ORG,
    LIT_TEAMSPACE,
)


def _prepare_variables(test_name: str) -> tuple[Teamspace, str, str]:
    model_name = f"ci-test_integrations_{test_name}+{os.urandom(8).hex()}"
    teamspace = _resolve_teamspace(org=LIT_ORG, teamspace=LIT_TEAMSPACE, user=None)
    org_team = f"{teamspace.owner.name}/{teamspace.name}"
    return teamspace, org_team, model_name


def _cleanup_model(teamspace: Teamspace, model_name: str, expected_num_versions: Optional[int] = None) -> None:
    """Cleanup model from the teamspace."""
    client = GridRestClient()
    # cleaning created models as each test run shall have unique model name
    model = client.models_store_get_model_by_name(
        project_owner_name=teamspace.owner.name,
        project_name=teamspace.name,
        model_name=model_name,
    )
    if expected_num_versions is not None:
        versions = client.models_store_list_model_versions(project_id=model.project_id, model_id=model.id)
        assert expected_num_versions == len(versions.versions)
    client.models_store_delete_model(project_id=model.project_id, model_id=model.id)


@pytest.mark.cloud
@pytest.mark.parametrize(
    "in_studio",
    [False, pytest.param(True, marks=pytest.mark.skipif(platform.system() != "Linux", reason="Studio is just Linux"))],
)
def test_upload_download_model(in_studio, monkeypatch, tmp_path):
    """Verify that the model is uploaded to the teamspace"""
    if in_studio:
        # mock env variables as it would run in studio
        monkeypatch.setenv("LIGHTNING_ORG", LIT_ORG)
        monkeypatch.setenv("LIGHTNING_TEAMSPACE", LIT_TEAMSPACE)

    # create a dummy file
    file_path = tmp_path / "dummy.txt"
    with open(file_path, "w") as f:
        f.write("dummy")

    # model name with random hash
    teamspace, org_team, model_name = _prepare_variables("upload_download")
    model_registry = f"{org_team}/{model_name}" if not in_studio else model_name

    out = StringIO()
    with redirect_stdout(out):
        upload_model(name=model_registry, model=file_path)

    # validate the output
    assert (
        f"Model uploaded successfully. Link to the model: 'https://lightning.ai/{org_team}/models/{model_name}'"
    ) in out.getvalue()

    os.remove(file_path)
    assert not os.path.isfile(file_path)

    model_files = download_model(name=model_registry, download_dir=tmp_path)
    assert model_files == ["dummy.txt"]
    for file in model_files:
        assert os.path.isfile(os.path.join(tmp_path, file))

    # CLEANING
    _cleanup_model(teamspace, model_name, expected_num_versions=1)


@pytest.mark.parametrize(
    "importing",
    [
        pytest.param("lightning", marks=_SKIP_IF_LIGHTNING_BELLOW_2_5_1),
        pytest.param("pytorch_lightning", marks=_SKIP_IF_PYTORCHLIGHTNING_BELLOW_2_5_1),
    ],
)
@pytest.mark.parametrize(
    "in_studio",
    [
        False,
        pytest.param(True, marks=pytest.mark.skipif(platform.system() == "Windows", reason="studio is not Windows")),
    ],
)
@pytest.mark.cloud
def test_lightning_default_checkpointing(importing, in_studio, monkeypatch, tmp_path):
    if in_studio:
        # mock env variables as it would run in studio
        monkeypatch.setenv("LIGHTNING_ORG", LIT_ORG)
        monkeypatch.setenv("LIGHTNING_TEAMSPACE", LIT_TEAMSPACE)

    if importing == "lightning":
        from lightning import Trainer
        from lightning.pytorch.demos.boring_classes import BoringModel
    elif importing == "pytorch_lightning":
        from pytorch_lightning import Trainer
        from pytorch_lightning.demos.boring_classes import BoringModel

    # model name with random hash
    teamspace, org_team, model_name = _prepare_variables("default_checkpoint")
    model_registry = f"{org_team}/{model_name}" if not in_studio else model_name

    trainer = Trainer(
        max_epochs=2,
        default_root_dir=tmp_path,
        model_registry=model_registry,
    )
    trainer.fit(BoringModel())

    # CLEANING
    _cleanup_model(teamspace, model_name, expected_num_versions=2)


@pytest.mark.parametrize("trainer_method", ["fit", "validate", "test", "predict"])
@pytest.mark.parametrize(
    "registry", ["registry", "registry:version:v1", "registry:<model>", "registry:<model>:version:v1"]
)
@pytest.mark.parametrize(
    "importing",
    [
        pytest.param("lightning", marks=_SKIP_IF_LIGHTNING_BELLOW_2_5_1),
        pytest.param("pytorch_lightning", marks=_SKIP_IF_PYTORCHLIGHTNING_BELLOW_2_5_1),
    ],
)
@pytest.mark.cloud
# todo: mock env variables as it would run in studio
def test_lightning_plain_resume(trainer_method, registry, importing, tmp_path):
    if importing == "lightning":
        from lightning import Trainer
        from lightning.pytorch.demos.boring_classes import BoringModel
    elif importing == "pytorch_lightning":
        from pytorch_lightning import Trainer
        from pytorch_lightning.demos.boring_classes import BoringModel

    trainer = Trainer(max_epochs=1, limit_train_batches=50, limit_val_batches=20, default_root_dir=tmp_path)
    trainer.fit(BoringModel())
    checkpoint_path = getattr(trainer.checkpoint_callback, "best_model_path")

    # model name with random hash
    teamspace, org_team, model_name = _prepare_variables(f"resume_{trainer_method}")
    upload_model(model=checkpoint_path, name=f"{org_team}/{model_name}")
    expected_num_versions = 1

    trainer_kwargs = {"model_registry": f"{org_team}/{model_name}"} if "<model>" not in registry else {}
    trainer = Trainer(
        max_epochs=2,
        default_root_dir=tmp_path,
        limit_train_batches=10,
        limit_val_batches=10,
        limit_test_batches=10,
        limit_predict_batches=10,
        **trainer_kwargs,
    )
    registry = registry.replace("<model>", f"{org_team}/{model_name}")
    if trainer_method == "fit":
        trainer.fit(BoringModel(), ckpt_path=registry)
        if trainer_kwargs:
            expected_num_versions += 1
    elif trainer_method == "validate":
        trainer.validate(BoringModel(), ckpt_path=registry)
    elif trainer_method == "test":
        trainer.test(BoringModel(), ckpt_path=registry)
    elif trainer_method == "predict":
        trainer.predict(BoringModel(), ckpt_path=registry)
    else:
        raise ValueError(f"Unknown trainer method: {trainer_method}")

    # CLEANING
    _cleanup_model(teamspace, model_name, expected_num_versions=expected_num_versions)


@pytest.mark.parametrize(
    "importing",
    [
        pytest.param("lightning", marks=_SKIP_IF_LIGHTNING_BELLOW_2_5_1),
        pytest.param("pytorch_lightning", marks=_SKIP_IF_PYTORCHLIGHTNING_BELLOW_2_5_1),
    ],
)
@pytest.mark.cloud
def test_lightning_checkpoint_ddp(importing, tmp_path):
    if importing == "lightning":
        from lightning import Trainer
        from lightning.pytorch.demos.boring_classes import BoringModel
    elif importing == "pytorch_lightning":
        from pytorch_lightning import Trainer
        from pytorch_lightning.demos.boring_classes import BoringModel

    # model name with random hash
    teamspace, org_team, model_name = _prepare_variables("checkpoint_resume")
    trainer_args = {
        "default_root_dir": tmp_path,
        "accelerator": "cpu",
        "strategy": "ddp_spawn",
        "devices": 4,
        "model_registry": f"{org_team}/{model_name}",
    }

    trainer = Trainer(max_epochs=2, **trainer_args)
    trainer.fit(BoringModel())

    # FIXME: seems like barrier is not respected in the test, but in real life it correctly waits for all GPUs
    # trainer = Trainer(max_epochs=5, **trainer_args)
    # trainer.fit(BoringModel(), ckpt_path="registry")

    # CLEANING
    _cleanup_model(teamspace, model_name, expected_num_versions=2)


class DummyModel(PickleRegistryMixin):
    def __init__(self, value):
        self.value = value


@pytest.mark.cloud
def test_pickle_mixin_push_and_pull():
    # model name with random hash
    teamspace, org_team, model_name = _prepare_variables("pickle_mixin")
    model_registry = f"{org_team}/{model_name}"

    # Create an instance of DummyModel and call push_to_registry.
    dummy = DummyModel(42)
    dummy.upload_model(model_registry)

    # Call pull_from_registry and load the DummyModel instance.
    loaded_dummy = DummyModel.download_model(model_registry)
    # Verify that the unpickled instance has the expected value.
    assert isinstance(loaded_dummy, DummyModel)
    assert loaded_dummy.value == 42

    # CLEANING
    _cleanup_model(teamspace, model_name, expected_num_versions=1)


# This is a dummy model for PyTorch that uses the PyTorchRegistryMixin.
# This mixin has to be first in the inheritance order.
# Otherwise, `PyTorchRegistryMixin.__init__` need to be called explicitly.
class DummyTorchModel(PyTorchRegistryMixin, torch.nn.Module):
    def __init__(self, input_size: int, output_size: int = 10):
        # PyTorchRegistryMixin.__init__ will capture these arguments
        super().__init__()
        self.fc = torch.nn.Linear(input_size, output_size)

    def forward(self, x):
        x = x.view(x.size(0), -1)
        return self.fc(x)


@pytest.mark.cloud
def test_pytorch_mixin_push_and_pull():
    # model name with random hash
    teamspace, org_team, model_name = _prepare_variables("torch_mixin")
    model_registry = f"{org_team}/{model_name}"

    # Create an instance, push the model and record its forward output.
    dummy = DummyTorchModel(784)
    dummy.eval()
    input_tensor = torch.randn(1, 784)
    output_before = dummy(input_tensor)

    dummy.upload_model(model_registry)

    loaded_dummy = DummyTorchModel.download_model(model_registry)
    loaded_dummy.eval()
    output_after = loaded_dummy(input_tensor)

    assert isinstance(loaded_dummy, DummyTorchModel)
    # Compare the outputs as a verification.
    assert torch.allclose(output_before, output_after), "Loaded model output differs from original."

    # CLEANING
    _cleanup_model(teamspace, model_name, expected_num_versions=1)


<<<<<<< HEAD
@pytest.mark.cloud
=======
@pytest.mark.cloud()
def test_duplicate_real_hf_model(tmp_path):
    """Verify that the HF model can be duplicated to the teamspace"""

    # model name with random hash
    model_name = f"litmodels_hf_model+{os.urandom(8).hex()}"
    teamspace = _resolve_teamspace(org=LIT_ORG, teamspace=LIT_TEAMSPACE, user=None)
    org_team = f"{teamspace.owner.name}/{teamspace.name}"

    duplicate_hf_model(hf_model="google/t5-efficient-tiny", lit_model=f"{org_team}/{model_name}")

    client = GridRestClient()
    model = client.models_store_get_model_by_name(
        project_owner_name=teamspace.owner.name,
        project_name=teamspace.name,
        model_name=model_name,
    )
    client.models_store_delete_model(project_id=teamspace.id, model_id=model.id)


@pytest.mark.cloud()
>>>>>>> 9c479d77
def test_list_available_teamspaces():
    teams = _list_available_teamspaces()
    assert len(teams) > 0
    # using sanitized teamspace name
    assert f"{LIT_ORG}/oss-litmodels" in teams<|MERGE_RESOLUTION|>--- conflicted
+++ resolved
@@ -9,11 +9,11 @@
 from lightning_sdk import Teamspace
 from lightning_sdk.lightning_cloud.rest_client import GridRestClient
 from lightning_sdk.utils.resolve import _resolve_teamspace
-
 from litmodels import download_model, upload_model
 from litmodels.integrations.duplicate import duplicate_hf_model
 from litmodels.integrations.mixins import PickleRegistryMixin, PyTorchRegistryMixin
 from litmodels.io.cloud import _list_available_teamspaces
+
 from tests.integrations import (
     _SKIP_IF_LIGHTNING_BELLOW_2_5_1,
     _SKIP_IF_PYTORCHLIGHTNING_BELLOW_2_5_1,
@@ -44,7 +44,7 @@
     client.models_store_delete_model(project_id=model.project_id, model_id=model.id)
 
 
-@pytest.mark.cloud
+@pytest.mark.cloud()
 @pytest.mark.parametrize(
     "in_studio",
     [False, pytest.param(True, marks=pytest.mark.skipif(platform.system() != "Linux", reason="Studio is just Linux"))],
@@ -100,7 +100,7 @@
         pytest.param(True, marks=pytest.mark.skipif(platform.system() == "Windows", reason="studio is not Windows")),
     ],
 )
-@pytest.mark.cloud
+@pytest.mark.cloud()
 def test_lightning_default_checkpointing(importing, in_studio, monkeypatch, tmp_path):
     if in_studio:
         # mock env variables as it would run in studio
@@ -140,7 +140,7 @@
         pytest.param("pytorch_lightning", marks=_SKIP_IF_PYTORCHLIGHTNING_BELLOW_2_5_1),
     ],
 )
-@pytest.mark.cloud
+@pytest.mark.cloud()
 # todo: mock env variables as it would run in studio
 def test_lightning_plain_resume(trainer_method, registry, importing, tmp_path):
     if importing == "lightning":
@@ -194,7 +194,7 @@
         pytest.param("pytorch_lightning", marks=_SKIP_IF_PYTORCHLIGHTNING_BELLOW_2_5_1),
     ],
 )
-@pytest.mark.cloud
+@pytest.mark.cloud()
 def test_lightning_checkpoint_ddp(importing, tmp_path):
     if importing == "lightning":
         from lightning import Trainer
@@ -229,7 +229,7 @@
         self.value = value
 
 
-@pytest.mark.cloud
+@pytest.mark.cloud()
 def test_pickle_mixin_push_and_pull():
     # model name with random hash
     teamspace, org_team, model_name = _prepare_variables("pickle_mixin")
@@ -263,7 +263,7 @@
         return self.fc(x)
 
 
-@pytest.mark.cloud
+@pytest.mark.cloud()
 def test_pytorch_mixin_push_and_pull():
     # model name with random hash
     teamspace, org_team, model_name = _prepare_variables("torch_mixin")
@@ -289,9 +289,6 @@
     _cleanup_model(teamspace, model_name, expected_num_versions=1)
 
 
-<<<<<<< HEAD
-@pytest.mark.cloud
-=======
 @pytest.mark.cloud()
 def test_duplicate_real_hf_model(tmp_path):
     """Verify that the HF model can be duplicated to the teamspace"""
@@ -313,7 +310,6 @@
 
 
 @pytest.mark.cloud()
->>>>>>> 9c479d77
 def test_list_available_teamspaces():
     teams = _list_available_teamspaces()
     assert len(teams) > 0
