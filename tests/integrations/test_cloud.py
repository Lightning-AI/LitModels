import os
from contextlib import redirect_stdout
from io import StringIO
from typing import Optional

import pytest
from lightning_sdk import Teamspace
from lightning_sdk.lightning_cloud.rest_client import GridRestClient
from lightning_sdk.utils.resolve import _resolve_teamspace
from litmodels import download_model, upload_model

from tests.integrations import _SKIP_IF_LIGHTNING_BELLOW_2_5_1, _SKIP_IF_PYTORCHLIGHTNING_BELLOW_2_5_1

LIT_ORG = "lightning-ai"
LIT_TEAMSPACE = "LitModels"


def _prepare_variables(test_name: str) -> tuple[Teamspace, str, str]:
    model_name = f"litmodels_test_integrations_{test_name}+{os.urandom(8).hex()}"
    teamspace = _resolve_teamspace(org=LIT_ORG, teamspace=LIT_TEAMSPACE, user=None)
    org_team = f"{teamspace.owner.name}/{teamspace.name}"
    return teamspace, org_team, model_name


def _cleanup_model(teamspace: Teamspace, model_name: str, expected_num_versions: Optional[int] = None) -> None:
    """Cleanup model from the teamspace."""
    client = GridRestClient()
    # cleaning created models as each test run shall have unique model name
    model = client.models_store_get_model_by_name(
        project_owner_name=teamspace.owner.name,
        project_name=teamspace.name,
        model_name=model_name,
    )
    if expected_num_versions is not None:
        versions = client.models_store_list_model_versions(project_id=model.project_id, model_id=model.id)
        assert expected_num_versions == len(versions.versions)
    client.models_store_delete_model(project_id=teamspace.id, model_id=model.id)


@pytest.mark.cloud()
def test_upload_download_model(tmp_path):
    """Verify that the model is uploaded to the teamspace"""
    # create a dummy file
    file_path = tmp_path / "dummy.txt"
    with open(file_path, "w") as f:
        f.write("dummy")

    # model name with random hash
    teamspace, org_team, model_name = _prepare_variables("upload_download")

    out = StringIO()
    with redirect_stdout(out):
        upload_model(name=f"{org_team}/{model_name}", model=file_path)

    # validate the output
    assert (
        f"Model uploaded successfully. Link to the model: 'https://lightning.ai/{org_team}/models/{model_name}'"
    ) in out.getvalue()

    os.remove(file_path)
    assert not os.path.isfile(file_path)

    model_files = download_model(name=f"{org_team}/{model_name}", download_dir=tmp_path)
    assert model_files == ["dummy.txt"]
    for file in model_files:
        assert os.path.isfile(os.path.join(tmp_path, file))

    # CLEANING
    _cleanup_model(teamspace, model_name, expected_num_versions=1)


@pytest.mark.parametrize(
    "importing",
    [
        pytest.param("lightning", marks=_SKIP_IF_LIGHTNING_BELLOW_2_5_1),
        pytest.param("pytorch_lightning", marks=_SKIP_IF_PYTORCHLIGHTNING_BELLOW_2_5_1),
    ],
)
@pytest.mark.cloud()
# todo: mock env variables as it would run in studio
def test_lightning_default_checkpointing(importing, tmp_path):
    if importing == "lightning":
        from lightning import Trainer
        from lightning.pytorch.demos.boring_classes import BoringModel
    elif importing == "pytorch_lightning":
        from pytorch_lightning import Trainer
        from pytorch_lightning.demos.boring_classes import BoringModel

    # model name with random hash
    teamspace, org_team, model_name = _prepare_variables("default_checkpoint")

    trainer = Trainer(
        max_epochs=2,
        default_root_dir=tmp_path,
        model_registry=f"{org_team}/{model_name}",
    )
    trainer.fit(BoringModel())

    # CLEANING
    _cleanup_model(teamspace, model_name, expected_num_versions=2)


@pytest.mark.parametrize("trainer_method", ["fit", "validate", "test", "predict"])
@pytest.mark.parametrize(
    "registry", ["registry", "registry:version:v1", "registry:<model>", "registry:<model>:version:v1"]
)
@pytest.mark.parametrize(
    "importing",
    [
        pytest.param("lightning", marks=_SKIP_IF_LIGHTNING_BELLOW_2_5_1),
        pytest.param("pytorch_lightning", marks=_SKIP_IF_PYTORCHLIGHTNING_BELLOW_2_5_1),
    ],
)
@pytest.mark.cloud()
# todo: mock env variables as it would run in studio
<<<<<<< HEAD
def test_lightning_plain_resume(importing, registry, tmp_path):
=======
def test_lightning_resume(trainer_method, registry, importing, tmp_path):
>>>>>>> 078df246
    if importing == "lightning":
        from lightning import Trainer
        from lightning.pytorch.demos.boring_classes import BoringModel
    elif importing == "pytorch_lightning":
        from pytorch_lightning import Trainer
        from pytorch_lightning.demos.boring_classes import BoringModel

    trainer = Trainer(max_epochs=1, limit_train_batches=50, limit_val_batches=20, default_root_dir=tmp_path)
    trainer.fit(BoringModel())
    checkpoint_path = getattr(trainer.checkpoint_callback, "best_model_path")

    # model name with random hash
    teamspace, org_team, model_name = _prepare_variables(f"resume_{trainer_method}")
    upload_model(model=checkpoint_path, name=f"{org_team}/{model_name}")

    trainer_kwargs = {"model_registry": f"{org_team}/{model_name}"} if "<model>" not in registry else {}
    trainer = Trainer(
        max_epochs=2,
        default_root_dir=tmp_path,
        limit_train_batches=10,
        limit_val_batches=10,
        limit_test_batches=10,
        limit_predict_batches=10,
        **trainer_kwargs,
    )
    registry = registry.replace("<model>", f"{org_team}/{model_name}")
    if trainer_method == "fit":
        trainer.fit(BoringModel(), ckpt_path=registry)
    elif trainer_method == "validate":
        trainer.validate(BoringModel(), ckpt_path=registry)
    elif trainer_method == "test":
        trainer.test(BoringModel(), ckpt_path=registry)
    elif trainer_method == "predict":
        trainer.predict(BoringModel(), ckpt_path=registry)
    else:
        raise ValueError(f"Unknown trainer method: {trainer_method}")

    # CLEANING
    _cleanup_model(teamspace, model_name, expected_num_versions=2 if trainer_kwargs else 1)


@pytest.mark.parametrize(
    "importing",
    [
        pytest.param("lightning", marks=_SKIP_IF_LIGHTNING_BELLOW_2_5_1),
        pytest.param("pytorch_lightning", marks=_SKIP_IF_PYTORCHLIGHTNING_BELLOW_2_5_1),
    ],
)
@pytest.mark.cloud()
def test_lightning_checkpoint_and_resume(importing, tmp_path):
    if importing == "lightning":
        from lightning import Trainer
        from lightning.pytorch.demos.boring_classes import BoringModel
    elif importing == "pytorch_lightning":
        from pytorch_lightning import Trainer
        from pytorch_lightning.demos.boring_classes import BoringModel

    # model name with random hash
    teamspace, org_team, model_name = _prepare_variables("checkpoint_resume")
    trainer_args = {
        "default_root_dir": tmp_path,
        "accelerator": "cpu",
        "strategy": "ddp_spawn",
        "devices": 4,
        "limit_train_batches": 50,
        "limit_val_batches": 25,
        "model_registry": f"{org_team}/{model_name}",
    }

    trainer = Trainer(max_epochs=2, **trainer_args)
    trainer.fit(BoringModel())

    trainer = Trainer(max_epochs=5, **trainer_args)
    trainer.fit(BoringModel(), ckpt_path="registry")

    # CLEANING
    _cleanup_model(teamspace, model_name, expected_num_versions=5)<|MERGE_RESOLUTION|>--- conflicted
+++ resolved
@@ -113,11 +113,7 @@
 )
 @pytest.mark.cloud()
 # todo: mock env variables as it would run in studio
-<<<<<<< HEAD
-def test_lightning_plain_resume(importing, registry, tmp_path):
-=======
-def test_lightning_resume(trainer_method, registry, importing, tmp_path):
->>>>>>> 078df246
+def test_lightning_plain_resume(trainer_method, registry, importing, tmp_path):
     if importing == "lightning":
         from lightning import Trainer
         from lightning.pytorch.demos.boring_classes import BoringModel
