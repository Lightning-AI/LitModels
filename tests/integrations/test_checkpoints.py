import pickle
import re
from unittest import mock

import pytest

import litmodels
from tests.integrations import _SKIP_IF_LIGHTNING_MISSING, _SKIP_IF_PYTORCHLIGHTNING_MISSING


@pytest.mark.parametrize(
    "importing",
    [
        pytest.param("lightning", marks=_SKIP_IF_LIGHTNING_MISSING),
        pytest.param("pytorch_lightning", marks=_SKIP_IF_PYTORCHLIGHTNING_MISSING),
    ],
)
@pytest.mark.parametrize(
    "model_name", [None, "org-name/teamspace/model-name", "model-in-studio", "model-user-only-project"]
)
@pytest.mark.parametrize("clear_all_local", [True, False])
<<<<<<< HEAD
@pytest.mark.parametrize("keep_all_uploaded", [True, False])
@mock.patch("litmodels.io.cloud.sdk_upload_model")
@mock.patch("litmodels.integrations.checkpoints.Auth")
def test_lightning_checkpoint_callback(mock_auth, mock_upload_model, monkeypatch, importing, model_name, clear_all_local, keep_all_uploaded, tmp_path):
=======
@mock.patch("litmodels.io.cloud.sdk_upload_model")
@mock.patch("litmodels.integrations.checkpoints.Auth")
def test_lightning_checkpoint_callback(
    mock_auth, mock_upload_model, monkeypatch, importing, model_name, clear_all_local, tmp_path
):
>>>>>>> 38eab587
    if importing == "lightning":
        from lightning.pytorch import Trainer
        from lightning.pytorch.callbacks import ModelCheckpoint
        from lightning.pytorch.demos.boring_classes import BoringModel
        from litmodels.integrations.checkpoints import LightningModelCheckpoint as LitModelCheckpoint
    elif importing == "pytorch_lightning":
        from pytorch_lightning import Trainer
        from pytorch_lightning.callbacks import ModelCheckpoint
        from pytorch_lightning.demos.boring_classes import BoringModel
        from litmodels.integrations.checkpoints import PytorchLightningModelCheckpoint as LitModelCheckpoint

    # Validate inheritance
    assert issubclass(LitModelCheckpoint, ModelCheckpoint)

<<<<<<< HEAD
    ckpt_args = {"clear_all_local": clear_all_local, "keep_all_uploaded": keep_all_uploaded}
=======
    ckpt_args = {"clear_all_local": clear_all_local}
>>>>>>> 38eab587
    if model_name:
        ckpt_args.update({"model_registry": model_name})

    all_model_registry = {
        "org-name/teamspace/model-name": {"org": "org-name", "teamspace": "teamspace", "model": "model-name"},
        "model-in-studio": {"org": "my-org", "teamspace": "dream-team", "model": "model-in-studio"},
        "model-user-only-project": {"org": "my-org", "teamspace": "default-ts", "model": "model-user-only-project"},
    }
    expected_boring_model = "BoringModel_20250102-1213"
    expected_model_registry = all_model_registry.get(
        model_name,
        {"org": "org-name", "teamspace": "teamspace", "model": expected_boring_model},
    )
    expected_org = expected_model_registry["org"]
    expected_teamspace = expected_model_registry["teamspace"]
    expected_model = expected_model_registry["model"]
    mock_upload_model.return_value.name = f"{expected_org}/{expected_teamspace}/{expected_model}"
    monkeypatch.setattr(
        "litmodels.integrations.checkpoints.LitModelCheckpointMixin.default_model_name",
        mock.MagicMock(return_value=expected_boring_model),
    )
    if model_name is None or model_name == "model-in-studio":
        mock_teamspace = mock.Mock(owner=mock.Mock())
        mock_teamspace.owner.name = expected_org
        mock_teamspace.name = expected_teamspace

        monkeypatch.setattr(
            "litmodels.integrations.checkpoints._resolve_teamspace", mock.MagicMock(return_value=mock_teamspace)
        )
    elif model_name == "model-user-only-project":
        monkeypatch.setattr("litmodels.integrations.checkpoints._resolve_teamspace", mock.MagicMock(return_value=None))
        monkeypatch.setattr(
            "litmodels.integrations.checkpoints._list_available_teamspaces",
            mock.MagicMock(return_value={f"{expected_org}/{expected_teamspace}": {}}),
        )

    # mocking the trainer delete checkpoint removal
    mock_remove_ckpt = mock.Mock()
    # setting the Trainer and custom checkpointing
    trainer = Trainer(
        max_epochs=2,
        callbacks=LitModelCheckpoint(**ckpt_args),
    )
    trainer.strategy.remove_checkpoint = mock_remove_ckpt
    trainer.fit(BoringModel())

    assert mock_auth.call_count == 1
    assert mock_upload_model.call_args_list == [
        mock.call(
            name=f"{expected_org}/{expected_teamspace}/{expected_model}:{v}",
            path=mock.ANY,
            progress_bar=True,
            cloud_account=None,
            metadata={"litModels_integration": LitModelCheckpoint.__name__, "litModels": litmodels.__version__},
        )
        for v in ("epoch=0-step=64", "epoch=1-step=128")
    ]
<<<<<<< HEAD
    expected_removals = 2 if clear_local else 1
=======
    expected_removals = 2 if clear_all_local else 1
>>>>>>> 38eab587
    assert mock_remove_ckpt.call_count == expected_removals

    # Verify paths match the expected pattern
    for call_args in mock_upload_model.call_args_list:
        path = call_args[1]["path"]
        assert re.match(r".*[/\\]lightning_logs[/\\]version_\d+[/\\]checkpoints[/\\]epoch=\d+-step=\d+\.ckpt$", path)


@pytest.mark.parametrize(
    "importing",
    [
        pytest.param("lightning", marks=_SKIP_IF_LIGHTNING_MISSING),
        pytest.param("pytorch_lightning", marks=_SKIP_IF_PYTORCHLIGHTNING_MISSING),
    ],
)
@mock.patch("litmodels.integrations.checkpoints.Auth")
def test_lightning_checkpointing_pickleable(mock_auth, importing):
    if importing == "lightning":
        from litmodels.integrations.checkpoints import LightningModelCheckpoint as LitModelCheckpoint
    elif importing == "pytorch_lightning":
        from litmodels.integrations.checkpoints import PytorchLightningModelCheckpoint as LitModelCheckpoint

    ckpt = LitModelCheckpoint(model_registry="org-name/teamspace/model-name")
    assert mock_auth.call_count == 1
    pickle.dumps(ckpt)<|MERGE_RESOLUTION|>--- conflicted
+++ resolved
@@ -19,18 +19,10 @@
     "model_name", [None, "org-name/teamspace/model-name", "model-in-studio", "model-user-only-project"]
 )
 @pytest.mark.parametrize("clear_all_local", [True, False])
-<<<<<<< HEAD
 @pytest.mark.parametrize("keep_all_uploaded", [True, False])
 @mock.patch("litmodels.io.cloud.sdk_upload_model")
 @mock.patch("litmodels.integrations.checkpoints.Auth")
 def test_lightning_checkpoint_callback(mock_auth, mock_upload_model, monkeypatch, importing, model_name, clear_all_local, keep_all_uploaded, tmp_path):
-=======
-@mock.patch("litmodels.io.cloud.sdk_upload_model")
-@mock.patch("litmodels.integrations.checkpoints.Auth")
-def test_lightning_checkpoint_callback(
-    mock_auth, mock_upload_model, monkeypatch, importing, model_name, clear_all_local, tmp_path
-):
->>>>>>> 38eab587
     if importing == "lightning":
         from lightning.pytorch import Trainer
         from lightning.pytorch.callbacks import ModelCheckpoint
@@ -45,11 +37,7 @@
     # Validate inheritance
     assert issubclass(LitModelCheckpoint, ModelCheckpoint)
 
-<<<<<<< HEAD
     ckpt_args = {"clear_all_local": clear_all_local, "keep_all_uploaded": keep_all_uploaded}
-=======
-    ckpt_args = {"clear_all_local": clear_all_local}
->>>>>>> 38eab587
     if model_name:
         ckpt_args.update({"model_registry": model_name})
 
@@ -107,11 +95,7 @@
         )
         for v in ("epoch=0-step=64", "epoch=1-step=128")
     ]
-<<<<<<< HEAD
-    expected_removals = 2 if clear_local else 1
-=======
     expected_removals = 2 if clear_all_local else 1
->>>>>>> 38eab587
     assert mock_remove_ckpt.call_count == expected_removals
 
     # Verify paths match the expected pattern
