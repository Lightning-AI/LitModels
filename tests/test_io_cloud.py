--- conflicted
+++ resolved
@@ -12,7 +12,7 @@
 import litmodels
 from litmodels import download_model, load_model, upload_model
 from litmodels.io import upload_model_files
-<<<<<<< HEAD
+from litmodels.io.utils import _KERAS_AVAILABLE
 from tests.integrations import LIT_ORG, LIT_TEAMSPACE
 
 
@@ -34,16 +34,6 @@
         if not in_studio_only_name
         else nullcontext()
     ):
-=======
-from litmodels.io.utils import _KERAS_AVAILABLE
-
-
-@pytest.mark.parametrize(
-    "name", ["/too/many/slashes", "org/model"]
-)  # todo: add back "model-name" after next SDk release
-def test_upload_wrong_model_name(name):
-    with pytest.raises(ValueError, match=r".*organization/teamspace/model.*"):
->>>>>>> 5bee354b
         upload_model_files(path="path/to/checkpoint", name=name)
 
 
