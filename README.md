<div align='center'>

# Checkpoint and share AI models Lightning fast ⚡

<img alt="Lightning" src="https://pl-public-data.s3.us-east-1.amazonaws.com/assets_lightning/LitModels.png" width="800px" style="max-width: 100%;">

<div align="center">
  <div style="text-align: center;">
    <a target="_blank" href="#quick-start" style="margin: 0 10px;">Quick start</a> •
    <a target="_blank" href="#examples" style="margin: 0 10px;">Examples</a> •
    <a target="_blank" href="#features" style="margin: 0 10px;">Features</a> •
    <a target="_blank" href="#performance" style="margin: 0 10px;">Performance</a> •
    <a target="_blank" href="#community" style="margin: 0 10px;">Community</a> •
    <a target="_blank" href="https://lightning.ai/docs/overview/model-registry" style="margin: 0 10px;">Docs</a>
  </div>
</div>
</div>

______________________________________________________________________

Save, load, host, and share models without slowing down training.
**LitModels** minimizes training slowdowns from checkpoint saving. Share public links on Lightning AI or your own cloud with enterprise-grade access controls.

<div align="center">

<pre>
<<<<<<< HEAD
✅ Checkpoint without slowing training.  ✅ Granular access controls.           
✅ Load models anywhere.                 ✅ Host on Lightning or your own cloud.
=======
✅ Checkpoint without slowing training.
✅ Instant model loading anywhere.
✅ Share with secure, link-based access.
✅ Host on Lightning or your own cloud.
>>>>>>> f308bc17
</pre>

</div>

# Quick start

Install LitModels via pip:

```bash
pip install litmodels
```

Toy example ([see real examples](#examples)):

```python
import litmodels as lm
import torch

# save a model
model = torch.nn.Module()
upload_model(model=model, name="model-name")

# load a model
model = load_model(name="model-name")
```

# Examples

<details>
  <summary>PyTorch</summary>

Save model:

```python
import torch
from litmodels import load_model, upload_model

model = torch.nn.Module()
upload_model(model=model, name="your_org/your_team/torch-model")
```

Load model:

```python
model_ = load_model(name="your_org/your_team/torch-model")
```

</details>

<details>
  <summary>PyTorch Lightning</summary>

Save model:

```python
from lightning import Trainer
from litmodels import upload_model
from litmodels.demos import BoringModel

# Configure Lightning Trainer
trainer = Trainer(max_epochs=2)
# Define the model and train it
trainer.fit(BoringModel())

# Upload the best model to cloud storage
checkpoint_path = getattr(trainer.checkpoint_callback, "best_model_path")
# Define the model name - this should be unique to your model
upload_model(model=checkpoint_path, name="<organization>/<teamspace>/<model-name>")
```

Load model:

```python
from lightning import Trainer
from litmodels import download_model
from litmodels.demos import BoringModel

# Load the model from cloud storage
checkpoint_path = download_model(
    # Define the model name and version - this needs to be unique to your model
    name="<organization>/<teamspace>/<model-name>:<model-version>",
    download_dir="my_models",
)
print(f"model: {checkpoint_path}")

# Train the model with extended training period
trainer = Trainer(max_epochs=4)
trainer.fit(BoringModel(), ckpt_path=checkpoint_path)
```

</details>

<details>
  <summary>SKLearn</summary>

Save model:

```python
from sklearn import datasets, model_selection, svm
from litmodels import upload_model

# Load example dataset
iris = datasets.load_iris()
X, y = iris.data, iris.target

# Split dataset into training and test sets
X_train, X_test, y_train, y_test = model_selection.train_test_split(
    X, y, test_size=0.2, random_state=42
)

# Train a simple SVC model
model = svm.SVC()
model.fit(X_train, y_train)

# Upload the saved model using litmodels
upload_model(model=model, name="your_org/your_team/sklearn-svm-model")
```

Use model:

```python
from litmodels import load_model

# Download and load the model file from cloud storage
model = load_model(
    name="your_org/your_team/sklearn-svm-model", download_dir="my_models"
)

# Example: run inference with the loaded model
sample_input = [[5.1, 3.5, 1.4, 0.2]]
prediction = model.predict(sample_input)
print(f"Prediction: {prediction}")
```

</details>

# Features

<details>
    <summary>PyTorch Lightning Callback</summary>

Enhance your training process with an automatic checkpointing callback that uploads the model at the end of each epoch.

```python
import torch.utils.data as data
import torchvision as tv
from lightning import Trainer
from litmodels.integrations import LightningModelCheckpoint
from litmodels.demos import BoringModel

dataset = tv.datasets.MNIST(".", download=True, transform=tv.transforms.ToTensor())
train, val = data.random_split(dataset, [55000, 5000])

trainer = Trainer(
    max_epochs=2,
    callbacks=[
        LightningModelCheckpoint(
            # Define the model name - this should be unique to your model
            model_name="<organization>/<teamspace>/<model-name>",
        )
    ],
)
trainer.fit(
    BoringModel(),
    data.DataLoader(train, batch_size=256),
    data.DataLoader(val, batch_size=256),
)
```

</details>

<details>
    <summary>Save any Python class as a checkpoint</summary>

Why is this useful???

Save model:

```python
from litmodels.integrations.mixins import PickleRegistryMixin


class MyModel(PickleRegistryMixin):
    def __init__(self, param1, param2):
        self.param1 = param1
        self.param2 = param2
        # Your model initialization code
        ...


# Create and push a model instance
model = MyModel(param1=42, param2="hello")
model.upload_model(name="my-org/my-team/my-model")
```

Load model:

```python
loaded_model = MyModel.download_model(name="my-org/my-team/my-model")
```

</details>

<details>
    <summary>Save custom PyTorch models</summary>

why is this useful? why do i need this?

Save model:

```python
import torch
from litmodels.integrations.mixins import PyTorchRegistryMixin


# Important: PyTorchRegistryMixin must be first in the inheritance order
class MyTorchModel(PyTorchRegistryMixin, torch.nn.Module):
    def __init__(self, input_size, hidden_size=128):
        super().__init__()
        self.linear = torch.nn.Linear(input_size, hidden_size)
        self.activation = torch.nn.ReLU()

    def forward(self, x):
        return self.activation(self.linear(x))


# Create and push the model
model = MyTorchModel(input_size=784)
model.upload_model(name="my-org/my-team/torch-model")
```

Use the model:

```python
# Pull the model with the same architecture
loaded_model = MyTorchModel.download_model(name="my-org/my-team/torch-model")
```

</details>

# Performance

TODO: show the chart between not using this vs using this and the impact on training (the GPU utilization side-by-side)... also, what are tangible speed ups in training and inference.

# Community

💬 [Get help on Discord](https://discord.com/invite/XncpTy7DSt)
📋 [License: Apache 2.0](https://github.com/Lightning-AI/litModels/blob/main/LICENSE)<|MERGE_RESOLUTION|>--- conflicted
+++ resolved
@@ -24,15 +24,8 @@
 <div align="center">
 
 <pre>
-<<<<<<< HEAD
 ✅ Checkpoint without slowing training.  ✅ Granular access controls.           
 ✅ Load models anywhere.                 ✅ Host on Lightning or your own cloud.
-=======
-✅ Checkpoint without slowing training.
-✅ Instant model loading anywhere.
-✅ Share with secure, link-based access.
-✅ Host on Lightning or your own cloud.
->>>>>>> f308bc17
 </pre>
 
 </div>
